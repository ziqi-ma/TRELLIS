import os
# os.environ['ATTN_BACKEND'] = 'xformers'   # Can be 'flash-attn' or 'xformers', default is 'flash-attn'
os.environ['SPCONV_ALGO'] = 'native'        # Can be 'native' or 'auto', default is 'auto'.
                                            # 'auto' is faster but will do benchmarking at the beginning.
                                            # Recommended to set to 'native' if run only once.

import imageio
from PIL import Image
from trellis.pipelines import TrellisImageTo3DPipeline
from trellis.utils import render_utils, postprocessing_utils

# Load a pipeline from a model folder or a Hugging Face model hub.
pipeline = TrellisImageTo3DPipeline.from_pretrained("JeffreyXiang/TRELLIS-image-large")
pipeline.cuda()

# Load an image
image = Image.open("assets/example_image/human.jpeg")

# Run the pipeline
outputs = pipeline.run(
    image,
    seed=1,
    # Optional parameters
    # sparse_structure_sampler_params={
    #     "steps": 12,
    #     "cfg_strength": 7.5,
    # },
    # slat_sampler_params={
    #     "steps": 12,
    #     "cfg_strength": 3,
    # },
)
# outputs is a dictionary containing generated 3D assets in different formats:
# - outputs['gaussian']: a list of 3D Gaussians
# - outputs['radiance_field']: a list of radiance fields
# - outputs['mesh']: a list of meshes

'''
# Render the outputs
video = render_utils.render_video(outputs['gaussian'][0])['color']
imageio.mimsave("sample_gs.mp4", video, fps=30)
video = render_utils.render_video(outputs['radiance_field'][0])['color']
imageio.mimsave("sample_rf.mp4", video, fps=30)
video = render_utils.render_video(outputs['mesh'][0])['normal']
imageio.mimsave("sample_mesh.mp4", video, fps=30)


# GLB files can be extracted from the outputs
glb = postprocessing_utils.to_glb(
    outputs['gaussian'][0],
    outputs['mesh'][0],
    # Optional parameters
    simplify=0.95,          # Ratio of triangles to remove in the simplification process
    texture_size=1024,      # Size of the texture used for the GLB
)
glb.export("sample.glb")
<<<<<<< HEAD
'''
=======

# Save Gaussians as PLY files
outputs['gaussian'][0].save_ply("sample.ply")
>>>>>>> eeacb0bf
<|MERGE_RESOLUTION|>--- conflicted
+++ resolved
@@ -54,10 +54,4 @@
     texture_size=1024,      # Size of the texture used for the GLB
 )
 glb.export("sample.glb")
-<<<<<<< HEAD
-'''
-=======
-
-# Save Gaussians as PLY files
-outputs['gaussian'][0].save_ply("sample.ply")
->>>>>>> eeacb0bf
+'''